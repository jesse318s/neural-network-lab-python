"""Performance Tracking and Metrics Collection for Advanced TensorFlow Training 242
This module implements comprehensive performance tracking for the TensorFlow lab,
including training metrics, CSV output, memory monitoring, and configuration logging."""
import os, time, csv, json, psutil; import numpy as np; from datetime import datetime
from typing import Dict, List, Any, Optional
class PerformanceTracker:
    def __init__(self, output_dir: str = "training_output"):
        self.output_dir = output_dir
        self.training_start_time, self.training_end_time = None, None
        self.epoch_start_time = None
        # Performance metrics, after 3 lines timing and then memory metrics
        self.current_accuracy, self.best_accuracy = 0.0, 0.0
        self.best_accuracy_epoch, self.previous_accuracy  = 0, 0.0
        self.greatest_improvement, self.greatest_improvement_epoch = 0.0, 0
        self.avg_epoch_time, self.total_training_time, self.epoch_times   = 0.0, 0.0, []
        self.current_memory_mb,self.peak_memory_mb = 0.0,0.0
        self.weight_file_sizes = {}
        # Configuration tracking, below error tracking, and below below output directory
        self.training_history = []
<<<<<<< HEAD
        # Configuration tracking
        self.training_config = {}
        self.weight_modifications_used = []
        # Error tracking
        self.error_count = 0
        self.errors_log = []
        
        # Create output directory
=======
        self.training_config, self.weight_modifications_used = {}, []
        self.adaptive_loss_strategy = "none"
        self.error_count, self.errors_log = 0, []
>>>>>>> b098071d
        try:
            os.makedirs(self.output_dir, exist_ok=True)
        except Exception as e:
            print(f"Warning: Could not create output directory {self.output_dir}: {e}")
            self.output_dir = "."
    def start_training(self, config: Dict[str, Any]): """Start training session and initialize tracking."""
        try:
            self.training_start_time = time.time()
            self.training_config = config.copy()
            print(f"Performance tracking started - Output: {self.output_dir}")  
        except Exception as e:
            self._handle_error(f"Error starting training tracking: {e}")
    def start_epoch(self, epoch: int): """Start epoch tracking."""
        try:
            self.epoch_start_time = time.time()
            self._update_memory_usage()
        except Exception as e:
            self._handle_error(f"Error starting epoch {epoch}: {e}")
    def end_epoch(self, epoch: int, logs: Dict[str, float]): """End epoch tracking and record metrics."""
        try: # Calculate epoch time
            if self.epoch_start_time is not None:
                epoch_time = time.time() - self.epoch_start_time
                self.epoch_times.append(epoch_time) 
                self.avg_epoch_time = np.mean(self.epoch_times)
            else: epoch_time = 0.0 
            # Update accuracy metrics including best accuracy and then greatest improvement
            current_accuracy = logs.get('accuracy', logs.get('val_accuracy', 0.0))
            self.current_accuracy = current_accuracy
            if current_accuracy > self.best_accuracy: self.best_accuracy, self.best_accuracy_epoc= current_accuracy, epoch
            if epoch > 0:
                improvement = current_accuracy - self.previous_accuracy
<<<<<<< HEAD

                if improvement > self.greatest_improvement:
                    self.greatest_improvement = improvement
                    self.greatest_improvement_epoch = epoch
            
=======
                if improvement > self.greatest_improvement: self.greatest_improvement, self.greatest_improvement_epoch  = improvement, epoch
            #update accuracy, memory usage, and record training history
>>>>>>> b098071d
            self.previous_accuracy = current_accuracy
            self._update_memory_usage()    
            history_entry = { 'epoch': epoch, 'timestamp': datetime.now().isoformat(), 'epoch_time': epoch_time, 
                             'memory_mb': self.current_memory_mb, **logs}
            self.training_history.append(history_entry) 
        except Exception as e:
            self._handle_error(f"Error ending epoch {epoch}: {e}")
    def end_training(self) -> Dict[str, Any]: """End training session and finalize tracking."""
        try:
            self.training_end_time = time.time()
            if self.training_start_time is not None: self.total_training_time = self.training_end_time - self.training_start_time
            self._update_memory_usage()
<<<<<<< HEAD
            return {
                'total_training_time': self.total_training_time,
                'current_accuracy': self.current_accuracy,
                'best_accuracy': self.best_accuracy,
                'best_accuracy_epoch': self.best_accuracy_epoch,
                'greatest_improvement': self.greatest_improvement,
                'greatest_improvement_epoch': self.greatest_improvement_epoch,
                'avg_epoch_time': self.avg_epoch_time,
                'current_memory_mb': self.current_memory_mb,
                'peak_memory_mb': self.peak_memory_mb,
                'loss_weighting_strategy': self.training_config.get('loss_weighting_strategy', 'none'),
                'weight_modifications_used': self.weight_modifications_used,
                'error_count': self.error_count
            }   
=======
            return {'total_training_time': self.total_training_time, 'current_accuracy': self.current_accuracy, 
                'best_accuracy': self.best_accuracy, 'best_accuracy_epoch': self.best_accuracy_epoch,
                'greatest_improvement': self.greatest_improvement, 'greatest_improvement_epoch': self.greatest_improvement_epoch,
                'avg_epoch_time': self.avg_epoch_time, 'current_memory_mb': self.current_memory_mb, 'peak_memory_mb': self.peak_memory_mb,
                'adaptive_loss_strategy': self.adaptive_loss_strategy,
                'weight_modifications_used': self.weight_modifications_used, 'error_count': self.error_count}   
>>>>>>> b098071d
        except Exception as e:
            self._handle_error(f"Error ending training: {e}")
            return {}
    def record_weight_file_size(self, file_path: str): """Record the size of a weight file."""
        try:
            if os.path.exists(file_path):
                file_size = os.path.getsize(file_path)
                self.weight_file_sizes[file_path] = file_size
        except Exception as e:
            self._handle_error(f"Error recording weight file size for {file_path}: {e}")
    def measure_inference_time(self, model: Optional[Any], test_data: np.ndarray, num_runs: int = 10) -> float: """Measure model inference time."""
        try:
            if model is None:
                raise ValueError("Model is None, cannot measure inference time.")

            inference_times = []
            for _ in range(num_runs):
                start_time = time.time()
                _ = model.predict(test_data, verbose=0)
                end_time = time.time()
                inference_times.append(end_time - start_time)
<<<<<<< HEAD
            
            return float(np.mean(inference_times))
        except ValueError as ve:
            self._handle_error(f"Validation error in inference timing: {ve}")
            return 0.0
=======
            return float(np.mean(inference_times))  
>>>>>>> b098071d
        except Exception as e:
            self._handle_error(f"Error measuring inference time: {e}")
            return 0.0
    def add_weight_modification(self, modification_name: str): """Record that a weight modification technique was used."""
        try:
            if modification_name not in self.weight_modifications_used: self.weight_modifications_used.append(modification_name)
        except Exception as e:
            self._handle_error(f"Error adding weight modification {modification_name}: {e}")
    def save_results(self): """Save all tracked results to CSV and JSON files."""
        try:
            self._save_training_results_csv(); self._save_configuration_log(); self._save_training_log() 
            print(f"Results saved to {self.output_dir}")
        except Exception as e:
            self._handle_error(f"Error saving results: {e}")
    def create_loss_history_csv(self, loss_history: List[Dict[str, Any]]):
        try:
            file_path = os.path.join(self.output_dir, "loss_history.csv")
            if not loss_history:
                return
            all_keys = set()
            for entry in loss_history: all_keys.update(entry.keys())
            with open(file_path, 'w', newline='', encoding='utf-8') as csvfile:
                writer = csv.DictWriter(csvfile, fieldnames=sorted(all_keys))
<<<<<<< HEAD
                writer.writeheader()
                writer.writerows(loss_history)
=======
                writer.writeheader(); writer.writerows(loss_history)
            print(f"Loss history saved to {file_path}")
>>>>>>> b098071d
        except Exception as e:
            self._handle_error(f"Error creating loss history CSV: {e}")
    def get_summary(self) -> Dict[str, Any]: """Get a summary of all performance metrics."""
        try:
<<<<<<< HEAD
            return {
                'current_accuracy': self.current_accuracy,
                'best_accuracy': self.best_accuracy,
                'best_accuracy_epoch': self.best_accuracy_epoch,
                'greatest_improvement': self.greatest_improvement,
                'greatest_improvement_epoch': self.greatest_improvement_epoch,
                'avg_epoch_time': self.avg_epoch_time,
                'total_training_time': self.total_training_time,
                'current_memory_mb': self.current_memory_mb,
                'peak_memory_mb': self.peak_memory_mb,
                'loss_weighting_strategy': self.training_config.get('loss_weighting_strategy', 'none'),
                'weight_modifications_used': self.weight_modifications_used,
                'weight_file_sizes': self.weight_file_sizes,
                'error_count': self.error_count,
                'total_epochs': len(self.training_history)
            }
=======
            return {'current_accuracy': self.current_accuracy,'best_accuracy': self.best_accuracy,
                'best_accuracy_epoch': self.best_accuracy_epoch, 'greatest_improvement': self.greatest_improvement,
                'greatest_improvement_epoch': self.greatest_improvement_epoch, 'avg_epoch_time': self.avg_epoch_time,
                 'total_training_time': self.total_training_time, 'current_memory_mb': self.current_memory_mb,
                 'peak_memory_mb': self.peak_memory_mb, 'adaptive_loss_strategy': self.adaptive_loss_strategy, 
                'weight_modifications_used': self.weight_modifications_used, 'weight_file_sizes': self.weight_file_sizes, 
                'error_count': self.error_count,'total_epochs': len(self.training_history)}
>>>>>>> b098071d
        except Exception as e:
            self._handle_error(f"Error getting summary: {e}")
            return {} 
    def _update_memory_usage(self):  """Update current memory usage metrics."""
        try:
            process = psutil.Process()
            memory_info = process.memory_info()
            self.current_memory_mb = memory_info.rss / 1024 / 1024
<<<<<<< HEAD
            
            if self.current_memory_mb > self.peak_memory_mb:
                self.peak_memory_mb = self.current_memory_mb
        except Exception as e:
            self._handle_error(f"Error updating memory usage: {e}")
    
=======
            if self.current_memory_mb > self.peak_memory_mb: self.peak_memory_mb = self.current_memory_mb
        except Exception:
            pass
>>>>>>> b098071d
    def _save_training_results_csv(self):
        try:
            file_path = os.path.join(self.output_dir, "training_results.csv")
            if not self.training_history:
                return
            all_keys = set()
            for entry in self.training_history: all_keys.update(entry.keys())
            with open(file_path, 'w', newline='', encoding='utf-8') as csvfile:
                writer = csv.DictWriter(csvfile, fieldnames=sorted(all_keys))
                writer.writeheader(); writer.writerows(self.training_history) 
        except Exception as e:
            self._handle_error(f"Error saving training results CSV: {e}")
    def _save_configuration_log(self)#Save configuration and settings to JSON and CSV files
        try:
            # Create unique ID based on timestamp
            timestamp = datetime.now().strftime("%Y%m%d_%H%M%S")
            config_id = f"training_config_{timestamp}"
<<<<<<< HEAD
            config_data = {
                'config_id': config_id,
                'timestamp': datetime.now().isoformat(),
                'training_config': self.training_config,
                'performance_summary': self.get_summary()
            }
            # Save JSON file
=======
            config_data = { 'config_id': config_id, 'timestamp': datetime.now().isoformat(), 'training_config': self.training_config,
                 'adaptive_loss_strategy': self.adaptive_loss_strategy,  'weight_modifications_used': self.weight_modifications_used,
                'performance_summary': self.get_summary(), 'weight_file_sizes': self.weight_file_sizes}
>>>>>>> b098071d
            json_file_path = os.path.join(self.output_dir, f"{config_id}.json")
            with open(json_file_path, 'w', encoding='utf-8') as jsonfile: wijson.dump(config_data, jsonfile, indent=2)  # Save/append to CSV for easy comparison
            csv_file_path = os.path.join(self.output_dir, "configuration_log.csv")
<<<<<<< HEAD
            csv_row = {
                'config_id': config_id,
                'timestamp': config_data['timestamp'],
                'loss_weighting_strategy': self.training_config.get('loss_weighting_strategy', 'none'),
                'weight_modifications_used': ', '.join(self.weight_modifications_used) if self.weight_modifications_used else 'none',
                'final_accuracy': self.current_accuracy,
                'best_accuracy': self.best_accuracy,
                'total_training_time': self.total_training_time,
                'avg_epoch_time': self.avg_epoch_time,
                'peak_memory_mb': self.peak_memory_mb,
                'error_count': self.error_count
            }
=======
            csv_row = { 'config_id': config_id, 'timestamp': config_data['timestamp'],
                'adaptive_loss_strategy': self.adaptive_loss_strategy, 'weight_modifications_used': ',
                 '.join(self.weight_modifications_used) if self.weight_modifications_used else 'none',
                'final_accuracy': self.current_accuracy, 'best_accuracy': self.best_accuracy, 'total_training_time': self.total_training_time, 
                'avg_epoch_time': self.avg_epoch_time, 'peak_memory_mb': self.peak_memory_mb, 'error_count': self.error_count}
>>>>>>> b098071d
            file_exists = os.path.exists(csv_file_path)
            with open(csv_file_path, 'a', newline='', encoding='utf-8') as csvfile:
                writer = csv.DictWriter(csvfile, fieldnames=csv_row.keys())
                if not file_exists: writer.writeheader()
                writer.writerow(csv_row)
        except Exception as e:
            self._handle_error(f"Error saving configuration log: {e}")
    def _save_training_log(self): """Save detailed training log to text file."""
        try:
            file_path = os.path.join(self.output_dir, "training_log.txt")
            with open(file_path, 'w', encoding='utf-8') as logfile:
                logfile.write("=== Advanced TensorFlow Lab Training Log ===\n\n")
                logfile.write(f"Training started: {datetime.fromtimestamp(self.training_start_time).isoformat() if self.training_start_time else 'Unknown'}\n")
                logfile.write(f"Training ended: {datetime.fromtimestamp(self.training_end_time).isoformat() if self.training_end_time else 'Unknown'}\n")
<<<<<<< HEAD
                logfile.write(f"Total training time: {self.total_training_time:.2f} seconds\n\n")
                logfile.write("=== Configuration ===\n")

                for key, value in self.training_config.items():
                    logfile.write(f"{key}: {value}\n")

=======
                logfile.write(f"Total training time: {self.total_training_time:.2f} seconds\n\n"); logfile.write("=== Configuration ===\n")
                for key, value in self.training_config.items(): logfile.write(f"{key}: {value}\n")
                logfile.write(f"Adaptive loss strategy: {self.adaptive_loss_strategy}\n")
>>>>>>> b098071d
                logfile.write(f"Weight modifications used: {', '.join(self.weight_modifications_used) if self.weight_modifications_used else 'none'}\n\n")
                logfile.write("=== Performance Summary ===\n"); logfile.write(f"Final training accuracy: {self.current_accuracy:.4f}\n")
                logfile.write(f"Best accuracy: {self.best_accuracy:.4f} at epoch {self.best_accuracy_epoch}\n")
                logfile.write(f"Greatest accuracy improvement: {self.greatest_improvement:.4f} at epoch {self.greatest_improvement_epoch}\n")
                logfile.write(f"Average epoch time: {self.avg_epoch_time:.2f} seconds\n"); logfile.write(f"Peak memory usage: {self.peak_memory_mb:.1f} MB\n\n")
                logfile.write("=== Weight File Sizes ===\n")
                for file_path, size in self.weight_file_sizes.items(): logfile.write(f"{file_path}: {size} bytes\n")
                if self.error_count > 0:
                    logfile.write(f"\n=== Errors Encountered ===\n"); logfile.write(f"Total errors: {self.error_count}\n")
                    for error in self.errors_log[-10:]: logfile.write(f"- {error}\n")
        except Exception as e:
            self._handle_error(f"Error saving training log: {e}")
    def _handle_error(self, error_message: str): """Handle and log errors."""
        self.error_count += 1; self.errors_log.append(f"{datetime.now().isoformat()}: {error_message}")
        print(f"Performance Tracker Error: {error_message}")



<|MERGE_RESOLUTION|>--- conflicted
+++ resolved
@@ -17,20 +17,9 @@
         self.weight_file_sizes = {}
         # Configuration tracking, below error tracking, and below below output directory
         self.training_history = []
-<<<<<<< HEAD
-        # Configuration tracking
-        self.training_config = {}
-        self.weight_modifications_used = []
-        # Error tracking
-        self.error_count = 0
-        self.errors_log = []
-        
-        # Create output directory
-=======
         self.training_config, self.weight_modifications_used = {}, []
         self.adaptive_loss_strategy = "none"
         self.error_count, self.errors_log = 0, []
->>>>>>> b098071d
         try:
             os.makedirs(self.output_dir, exist_ok=True)
         except Exception as e:
@@ -62,16 +51,8 @@
             if current_accuracy > self.best_accuracy: self.best_accuracy, self.best_accuracy_epoc= current_accuracy, epoch
             if epoch > 0:
                 improvement = current_accuracy - self.previous_accuracy
-<<<<<<< HEAD
-
-                if improvement > self.greatest_improvement:
-                    self.greatest_improvement = improvement
-                    self.greatest_improvement_epoch = epoch
-            
-=======
                 if improvement > self.greatest_improvement: self.greatest_improvement, self.greatest_improvement_epoch  = improvement, epoch
             #update accuracy, memory usage, and record training history
->>>>>>> b098071d
             self.previous_accuracy = current_accuracy
             self._update_memory_usage()    
             history_entry = { 'epoch': epoch, 'timestamp': datetime.now().isoformat(), 'epoch_time': epoch_time, 
@@ -84,29 +65,12 @@
             self.training_end_time = time.time()
             if self.training_start_time is not None: self.total_training_time = self.training_end_time - self.training_start_time
             self._update_memory_usage()
-<<<<<<< HEAD
-            return {
-                'total_training_time': self.total_training_time,
-                'current_accuracy': self.current_accuracy,
-                'best_accuracy': self.best_accuracy,
-                'best_accuracy_epoch': self.best_accuracy_epoch,
-                'greatest_improvement': self.greatest_improvement,
-                'greatest_improvement_epoch': self.greatest_improvement_epoch,
-                'avg_epoch_time': self.avg_epoch_time,
-                'current_memory_mb': self.current_memory_mb,
-                'peak_memory_mb': self.peak_memory_mb,
-                'loss_weighting_strategy': self.training_config.get('loss_weighting_strategy', 'none'),
-                'weight_modifications_used': self.weight_modifications_used,
-                'error_count': self.error_count
-            }   
-=======
             return {'total_training_time': self.total_training_time, 'current_accuracy': self.current_accuracy, 
                 'best_accuracy': self.best_accuracy, 'best_accuracy_epoch': self.best_accuracy_epoch,
                 'greatest_improvement': self.greatest_improvement, 'greatest_improvement_epoch': self.greatest_improvement_epoch,
                 'avg_epoch_time': self.avg_epoch_time, 'current_memory_mb': self.current_memory_mb, 'peak_memory_mb': self.peak_memory_mb,
                 'adaptive_loss_strategy': self.adaptive_loss_strategy,
                 'weight_modifications_used': self.weight_modifications_used, 'error_count': self.error_count}   
->>>>>>> b098071d
         except Exception as e:
             self._handle_error(f"Error ending training: {e}")
             return {}
@@ -128,15 +92,7 @@
                 _ = model.predict(test_data, verbose=0)
                 end_time = time.time()
                 inference_times.append(end_time - start_time)
-<<<<<<< HEAD
-            
-            return float(np.mean(inference_times))
-        except ValueError as ve:
-            self._handle_error(f"Validation error in inference timing: {ve}")
-            return 0.0
-=======
             return float(np.mean(inference_times))  
->>>>>>> b098071d
         except Exception as e:
             self._handle_error(f"Error measuring inference time: {e}")
             return 0.0
@@ -160,35 +116,12 @@
             for entry in loss_history: all_keys.update(entry.keys())
             with open(file_path, 'w', newline='', encoding='utf-8') as csvfile:
                 writer = csv.DictWriter(csvfile, fieldnames=sorted(all_keys))
-<<<<<<< HEAD
-                writer.writeheader()
-                writer.writerows(loss_history)
-=======
                 writer.writeheader(); writer.writerows(loss_history)
             print(f"Loss history saved to {file_path}")
->>>>>>> b098071d
         except Exception as e:
             self._handle_error(f"Error creating loss history CSV: {e}")
     def get_summary(self) -> Dict[str, Any]: """Get a summary of all performance metrics."""
         try:
-<<<<<<< HEAD
-            return {
-                'current_accuracy': self.current_accuracy,
-                'best_accuracy': self.best_accuracy,
-                'best_accuracy_epoch': self.best_accuracy_epoch,
-                'greatest_improvement': self.greatest_improvement,
-                'greatest_improvement_epoch': self.greatest_improvement_epoch,
-                'avg_epoch_time': self.avg_epoch_time,
-                'total_training_time': self.total_training_time,
-                'current_memory_mb': self.current_memory_mb,
-                'peak_memory_mb': self.peak_memory_mb,
-                'loss_weighting_strategy': self.training_config.get('loss_weighting_strategy', 'none'),
-                'weight_modifications_used': self.weight_modifications_used,
-                'weight_file_sizes': self.weight_file_sizes,
-                'error_count': self.error_count,
-                'total_epochs': len(self.training_history)
-            }
-=======
             return {'current_accuracy': self.current_accuracy,'best_accuracy': self.best_accuracy,
                 'best_accuracy_epoch': self.best_accuracy_epoch, 'greatest_improvement': self.greatest_improvement,
                 'greatest_improvement_epoch': self.greatest_improvement_epoch, 'avg_epoch_time': self.avg_epoch_time,
@@ -196,7 +129,6 @@
                  'peak_memory_mb': self.peak_memory_mb, 'adaptive_loss_strategy': self.adaptive_loss_strategy, 
                 'weight_modifications_used': self.weight_modifications_used, 'weight_file_sizes': self.weight_file_sizes, 
                 'error_count': self.error_count,'total_epochs': len(self.training_history)}
->>>>>>> b098071d
         except Exception as e:
             self._handle_error(f"Error getting summary: {e}")
             return {} 
@@ -205,18 +137,9 @@
             process = psutil.Process()
             memory_info = process.memory_info()
             self.current_memory_mb = memory_info.rss / 1024 / 1024
-<<<<<<< HEAD
-            
-            if self.current_memory_mb > self.peak_memory_mb:
-                self.peak_memory_mb = self.current_memory_mb
-        except Exception as e:
-            self._handle_error(f"Error updating memory usage: {e}")
-    
-=======
             if self.current_memory_mb > self.peak_memory_mb: self.peak_memory_mb = self.current_memory_mb
         except Exception:
             pass
->>>>>>> b098071d
     def _save_training_results_csv(self):
         try:
             file_path = os.path.join(self.output_dir, "training_results.csv")
@@ -234,42 +157,17 @@
             # Create unique ID based on timestamp
             timestamp = datetime.now().strftime("%Y%m%d_%H%M%S")
             config_id = f"training_config_{timestamp}"
-<<<<<<< HEAD
-            config_data = {
-                'config_id': config_id,
-                'timestamp': datetime.now().isoformat(),
-                'training_config': self.training_config,
-                'performance_summary': self.get_summary()
-            }
-            # Save JSON file
-=======
             config_data = { 'config_id': config_id, 'timestamp': datetime.now().isoformat(), 'training_config': self.training_config,
                  'adaptive_loss_strategy': self.adaptive_loss_strategy,  'weight_modifications_used': self.weight_modifications_used,
                 'performance_summary': self.get_summary(), 'weight_file_sizes': self.weight_file_sizes}
->>>>>>> b098071d
             json_file_path = os.path.join(self.output_dir, f"{config_id}.json")
             with open(json_file_path, 'w', encoding='utf-8') as jsonfile: wijson.dump(config_data, jsonfile, indent=2)  # Save/append to CSV for easy comparison
             csv_file_path = os.path.join(self.output_dir, "configuration_log.csv")
-<<<<<<< HEAD
-            csv_row = {
-                'config_id': config_id,
-                'timestamp': config_data['timestamp'],
-                'loss_weighting_strategy': self.training_config.get('loss_weighting_strategy', 'none'),
-                'weight_modifications_used': ', '.join(self.weight_modifications_used) if self.weight_modifications_used else 'none',
-                'final_accuracy': self.current_accuracy,
-                'best_accuracy': self.best_accuracy,
-                'total_training_time': self.total_training_time,
-                'avg_epoch_time': self.avg_epoch_time,
-                'peak_memory_mb': self.peak_memory_mb,
-                'error_count': self.error_count
-            }
-=======
             csv_row = { 'config_id': config_id, 'timestamp': config_data['timestamp'],
                 'adaptive_loss_strategy': self.adaptive_loss_strategy, 'weight_modifications_used': ',
                  '.join(self.weight_modifications_used) if self.weight_modifications_used else 'none',
                 'final_accuracy': self.current_accuracy, 'best_accuracy': self.best_accuracy, 'total_training_time': self.total_training_time, 
                 'avg_epoch_time': self.avg_epoch_time, 'peak_memory_mb': self.peak_memory_mb, 'error_count': self.error_count}
->>>>>>> b098071d
             file_exists = os.path.exists(csv_file_path)
             with open(csv_file_path, 'a', newline='', encoding='utf-8') as csvfile:
                 writer = csv.DictWriter(csvfile, fieldnames=csv_row.keys())
@@ -284,18 +182,9 @@
                 logfile.write("=== Advanced TensorFlow Lab Training Log ===\n\n")
                 logfile.write(f"Training started: {datetime.fromtimestamp(self.training_start_time).isoformat() if self.training_start_time else 'Unknown'}\n")
                 logfile.write(f"Training ended: {datetime.fromtimestamp(self.training_end_time).isoformat() if self.training_end_time else 'Unknown'}\n")
-<<<<<<< HEAD
-                logfile.write(f"Total training time: {self.total_training_time:.2f} seconds\n\n")
-                logfile.write("=== Configuration ===\n")
-
-                for key, value in self.training_config.items():
-                    logfile.write(f"{key}: {value}\n")
-
-=======
                 logfile.write(f"Total training time: {self.total_training_time:.2f} seconds\n\n"); logfile.write("=== Configuration ===\n")
                 for key, value in self.training_config.items(): logfile.write(f"{key}: {value}\n")
                 logfile.write(f"Adaptive loss strategy: {self.adaptive_loss_strategy}\n")
->>>>>>> b098071d
                 logfile.write(f"Weight modifications used: {', '.join(self.weight_modifications_used) if self.weight_modifications_used else 'none'}\n\n")
                 logfile.write("=== Performance Summary ===\n"); logfile.write(f"Final training accuracy: {self.current_accuracy:.4f}\n")
                 logfile.write(f"Best accuracy: {self.best_accuracy:.4f} at epoch {self.best_accuracy_epoch}\n")
